# Bridge communication between ROS and Ignition Transport

This package provides a network bridge which enables the exchange of messages
between ROS and Ignition Transport.

The bridge is currently implemented in C++. At this point there's no support for
service calls. Its support is limited to only the following message types:

| ROS type                       | Ignition Transport type          |
|--------------------------------|:--------------------------------:|
| std_msgs/Bool                  | ignition::msgs::Boolean          |
| std_msgs/ColorRGBA             | ignition::msgs::Color            |
| std_msgs/Empty                 | ignition::msgs::Empty            |
| std_msgs/Int32                 | ignition::msgs::Int32            |
| std_msgs/Float32               | ignition::msgs::Float            |
| std_msgs/Float64               | ignition::msgs::Double           |
| std_msgs/Header                | ignition::msgs::Header           |
| std_msgs/String                | ignition::msgs::StringMsg        |
| geometry_msgs/Quaternion       | ignition::msgs::Quaternion       |
| geometry_msgs/Vector3          | ignition::msgs::Vector3d         |
| geometry_msgs/Point            | ignition::msgs::Vector3d         |
| geometry_msgs/Pose             | ignition::msgs::Pose             |
| geometry_msgs/PoseArray        | ignition::msgs::Pose_V           |
| geometry_msgs/PoseStamped      | ignition::msgs::Pose             |
| geometry_msgs/Transform        | ignition::msgs::Pose             |
| geometry_msgs/TransformStamped | ignition::msgs::Pose             |
| geometry_msgs/Twist            | ignition::msgs::Twist            |
<<<<<<< HEAD
| mav_msgs/Actuators ([not on Noetic](https://github.com/ethz-asl/mav_comm/issues/86)) | ignition::msgs::Actuators        |
=======
| mav_msgs/Actuators             | ignition::msgs::Actuators        |
| nav_msgs/OccupancyGrid         | ignition::msgs::OccupancyGrid    |
>>>>>>> 3af3d38a
| nav_msgs/Odometry              | ignition::msgs::Odometry         |
| rosgraph_msgs/Clock            | ignition::msgs::Clock            |
| sensor_msgs/BatteryState       | ignition::msgs::BatteryState     |
| sensor_msgs/CameraInfo         | ignition::msgs::CameraInfo       |
| sensor_msgs/FluidPressure      | ignition::msgs::FluidPressure    |
| sensor_msgs/Imu                | ignition::msgs::IMU              |
| sensor_msgs/Image              | ignition::msgs::Image            |
| sensor_msgs/JointState         | ignition::msgs::Model            |
| sensor_msgs/LaserScan          | ignition::msgs::LaserScan        |
| sensor_msgs/MagneticField      | ignition::msgs::Magnetometer     |
| sensor_msgs/PointCloud2        | ignition::msgs::PointCloudPacked |
| tf_msgs/TFMessage              | ignition::msgs::Pose_V           |
| visualization_msgs/Marker      | ignition::msgs::Marker           |
| visualization_msgs/MarkerArray | ignition::msgs::Marker_V         |

Run `rosmaster & rosrun ros_ign_bridge parameter_bridge -h` for instructions.

## Example 1a: Ignition Transport talker and ROS listener

First we start a ROS `roscore`:

```
# Shell A:
. /opt/ros/noetic/setup.bash
roscore
```

Then we start the parameter bridge which will watch the specified topics.

```
# Shell B:
. ~/bridge_ws/install/setup.bash
rosrun ros_ign_bridge parameter_bridge /chatter@std_msgs/String@ignition.msgs.StringMsg
```

Now we start the ROS listener.

```
# Shell C:
. /opt/ros/noetic/setup.bash
rostopic echo /chatter
```

Now we start the Ignition Transport talker.

```
# Shell D:
ign topic pub -t /chatter -m ignition.msgs.StringMsg -p 'data:"Hello"'
```

## Example 1b: ROS talker and Ignition Transport listener

First we start a ROS `roscore`:

```
# Shell A:
. /opt/ros/noetic/setup.bash
roscore
```

Then we start the parameter bridge which will watch the specified topics.

```
# Shell B:
. ~/bridge_ws/install/setup.bash
rosrun ros_ign_bridge parameter_bridge /chatter@std_msgs/String@ignition.msgs.StringMsg
```

Now we start the Ignition Transport listener.

```
# Shell C:
ign topic -e -t /chatter
```

Now we start the ROS talker.

```
# Shell D:
. /opt/ros/noetic/setup.bash
rostopic pub /chatter std_msgs/String "data: 'Hi'" --once
```

## Example 2: Run the bridge and exchange images

In this example, we're going to generate Ignition Transport images using Gazebo,
that will be converted into ROS images, and visualized with `rqt_viewer`.

First we start a ROS `roscore`:

```
# Shell A:
. /opt/ros/noetic/setup.bash
roscore
```

Then we start Gazebo.

```
# Shell B:
gazebo
```

Once Gazebo is running, click on the `Insert` tab, and then, insert a `Camera`
object into the scene. Now, let's see the topic where the camera images are
published.

```
# Shell C:
ign topic -l | grep image
/default/camera/link/camera/image
```

Then we start the parameter bridge with the previous topic.

```
# Shell D:
. ~/bridge_ws/install/setup.bash
rosrun ros_ign_bridge parameter_bridge /default/camera/link/camera/image@sensor_msgs/Image@ignition.msgs.Image
```

Now we start the ROS GUI:

```
# Shell E:
. /opt/ros/noetic/setup.bash
rqt_image_view /default/camera/link/camera/image
```

You should see the current images in `rqt_image_view` which are coming from
Gazebo (published as Ignition Msgs over Ignition Transport).

The screenshot shows all the shell windows and their expected content
(it was taken using ROS Kinetic):

![Ignition Transport images and ROS rqt](images/bridge_image_exchange.png)<|MERGE_RESOLUTION|>--- conflicted
+++ resolved
@@ -25,12 +25,8 @@
 | geometry_msgs/Transform        | ignition::msgs::Pose             |
 | geometry_msgs/TransformStamped | ignition::msgs::Pose             |
 | geometry_msgs/Twist            | ignition::msgs::Twist            |
-<<<<<<< HEAD
 | mav_msgs/Actuators ([not on Noetic](https://github.com/ethz-asl/mav_comm/issues/86)) | ignition::msgs::Actuators        |
-=======
-| mav_msgs/Actuators             | ignition::msgs::Actuators        |
 | nav_msgs/OccupancyGrid         | ignition::msgs::OccupancyGrid    |
->>>>>>> 3af3d38a
 | nav_msgs/Odometry              | ignition::msgs::Odometry         |
 | rosgraph_msgs/Clock            | ignition::msgs::Clock            |
 | sensor_msgs/BatteryState       | ignition::msgs::BatteryState     |
