--- conflicted
+++ resolved
@@ -1,10 +1,6 @@
 <package format="3">
   <name>ros_ign_gazebo</name>
-<<<<<<< HEAD
   <version>0.111.0</version>
-=======
-  <version>0.9.5</version>
->>>>>>> 3af3d38a
   <description>Tools for using Ignition Gazebo simulation with ROS.</description>
   <license>Apache 2.0</license>
   <maintainer email="louise@openrobotics.org">Louise Poubel</maintainer>
@@ -12,17 +8,6 @@
   <buildtool_depend>catkin</buildtool_depend>
 
   <depend>libgflags-dev</depend>
-<<<<<<< HEAD
-=======
-
-  <!-- Default to Dome, support Citadel and  Blueprint -->
-  <depend condition="$IGNITION_VERSION == blueprint">ignition-gazebo2</depend>
-  <depend condition="$IGNITION_VERSION == citadel">ignition-gazebo3</depend>
-  <depend condition="$IGNITION_VERSION == dome">ignition-gazebo4</depend>
-  <depend condition="$IGNITION_VERSION == ''">ignition-gazebo4</depend>
-
->>>>>>> 3af3d38a
-  <depend>roscpp</depend>
 
   <!-- Fortress -->
   <depend condition="$IGNITION_VERSION == fortress">ignition-gazebo6</depend>
@@ -33,4 +18,6 @@
   <!-- Citadel (default) -->
   <depend condition="$IGNITION_VERSION == citadel">ignition-gazebo3</depend>
   <depend condition="$IGNITION_VERSION == ''">ignition-gazebo3</depend>
+
+  <depend>roscpp</depend>
 </package>